# Workflow to build nii2dcm, run unit tests and then execute command line interface (CLI) end-to-end

name: Build nii2dcm

on:
  pull_request:

jobs:
<<<<<<< HEAD
  venv-build-and-test:
    name: venv build
=======
  build-and-test:
    name: Build, Unit Tests & E2E
>>>>>>> 1f972949

    runs-on: ${{ matrix.os }}

    strategy:
      fail-fast: false
      matrix:
        os: [ ubuntu-latest ]
        python-version: [ '3.9' ]

    steps:
    - uses: actions/checkout@v3
      with:
        fetch-depth: 0

    - name: Set up Python
      uses: actions/setup-python@v4
      with:
        python-version: ${{ matrix.python-version }}

    - name: Install Python packages
      run: |
        python -m pip install --upgrade pip
        pip install setuptools wheel
        pip install flake8 pytest pytest-cov
        if [ -f requirements.txt ]; then pip install -r requirements.txt; fi

    - name: Display installed pip packages
      run: |
        pip list

    - name: Setup flake8 annotations
      uses: rbialon/flake8-annotations@v1

    - name: Lint with flake8
      run: |
        # stop the build if there are Python syntax errors or undefined names
        flake8 . --count --select=E9,F63,F7,F82 --show-source --statistics
        # exit-zero treats all errors as warnings. The GitHub editor is 127 chars wide
        flake8 . --count --exit-zero --max-complexity=10 --max-line-length=127 --statistics

    - name: Build nii2dcm
      run: |
        pip install .

    - name: Test nii2dcm install
      run: |
        nii2dcm -h
        nii2dcm -v

    - name: Run unit tests
      run: |
        pytest tests/

    - name: Test DicomMRISVR creation
      run: |
        # run nii2dcm
        mkdir output
        nii2dcm tests/data/DicomMRISVR/t2-svr-atlas-35wk.nii.gz ./output -d SVR
        ls ./output
        # assert DICOM files exist
        [ -f "./output/IM_0001.dcm" ] && echo "Output DICOM file exists" || exit 1

<<<<<<< HEAD
  container-build-and-test:
    name: container build

    runs-on: ${{ matrix.os }}

    strategy:
      fail-fast: false
      matrix:
        os: [ ubuntu-latest ]
        python-version: [ '3.9' ]

    steps:
      - uses: actions/checkout@v3
        with:
          fetch-depth: 0

      - name: Build container
        run: |
          docker build -t nii2dcm --progress=plain --no-cache .
          docker ps

      - name: Test nii2dcm container
        run: |
          docker run nii2dcm -h
          echo "nii2dcm version:"
          docker run nii2dcm -v
=======
    - name: Build pytest coverage file
      run: |
        pytest --junitxml=pytest.xml --cov-report=term-missing:skip-covered --cov=nii2dcm tests/ | tee pytest-coverage.txt ; echo $?

    - name: Pytest coverage comment
      id: coverageComment
      uses: MishaKav/pytest-coverage-comment@main
      with:
        pytest-coverage-path: ./pytest-coverage.txt
        junitxml-path: ./pytest.xml
        default-branch: unit-tests

    - name: Update Coverage Badge
      uses: schneegans/dynamic-badges-action@v1.7.0
      with:
        auth: ${{ secrets.PYTEST_COVERAGE_COMMENT }}
        gistID: 57ef8057d04f67dbe6e64df410b83079
        filename: nii2dcm-pytest-coverage-comment.json
        label: Coverage Report
        message: ${{ steps.coverageComment.outputs.coverage }}
        color: ${{ steps.coverageComment.outputs.color }}
        namedLogo: python
>>>>>>> 1f972949
<|MERGE_RESOLUTION|>--- conflicted
+++ resolved
@@ -6,13 +6,8 @@
   pull_request:
 
 jobs:
-<<<<<<< HEAD
-  venv-build-and-test:
-    name: venv build
-=======
   build-and-test:
     name: Build, Unit Tests & E2E
->>>>>>> 1f972949
 
     runs-on: ${{ matrix.os }}
 
@@ -75,9 +70,31 @@
         # assert DICOM files exist
         [ -f "./output/IM_0001.dcm" ] && echo "Output DICOM file exists" || exit 1
 
-<<<<<<< HEAD
+    - name: Build pytest coverage file
+      run: |
+        pytest --junitxml=pytest.xml --cov-report=term-missing:skip-covered --cov=nii2dcm tests/ | tee pytest-coverage.txt ; echo $?
+
+    - name: Pytest coverage comment
+      id: coverageComment
+      uses: MishaKav/pytest-coverage-comment@main
+      with:
+        pytest-coverage-path: ./pytest-coverage.txt
+        junitxml-path: ./pytest.xml
+        default-branch: unit-tests
+
+    - name: Update Coverage Badge
+      uses: schneegans/dynamic-badges-action@v1.7.0
+      with:
+        auth: ${{ secrets.PYTEST_COVERAGE_COMMENT }}
+        gistID: 57ef8057d04f67dbe6e64df410b83079
+        filename: nii2dcm-pytest-coverage-comment.json
+        label: Coverage Report
+        message: ${{ steps.coverageComment.outputs.coverage }}
+        color: ${{ steps.coverageComment.outputs.color }}
+        namedLogo: python
+
   container-build-and-test:
-    name: container build
+    name: Container Build & Test
 
     runs-on: ${{ matrix.os }}
 
@@ -101,28 +118,4 @@
         run: |
           docker run nii2dcm -h
           echo "nii2dcm version:"
-          docker run nii2dcm -v
-=======
-    - name: Build pytest coverage file
-      run: |
-        pytest --junitxml=pytest.xml --cov-report=term-missing:skip-covered --cov=nii2dcm tests/ | tee pytest-coverage.txt ; echo $?
-
-    - name: Pytest coverage comment
-      id: coverageComment
-      uses: MishaKav/pytest-coverage-comment@main
-      with:
-        pytest-coverage-path: ./pytest-coverage.txt
-        junitxml-path: ./pytest.xml
-        default-branch: unit-tests
-
-    - name: Update Coverage Badge
-      uses: schneegans/dynamic-badges-action@v1.7.0
-      with:
-        auth: ${{ secrets.PYTEST_COVERAGE_COMMENT }}
-        gistID: 57ef8057d04f67dbe6e64df410b83079
-        filename: nii2dcm-pytest-coverage-comment.json
-        label: Coverage Report
-        message: ${{ steps.coverageComment.outputs.coverage }}
-        color: ${{ steps.coverageComment.outputs.color }}
-        namedLogo: python
->>>>>>> 1f972949
+          docker run nii2dcm -v